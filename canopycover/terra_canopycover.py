#!/usr/bin/env python

import json
import logging
import re
from numpy import asarray, rollaxis

from pyclowder.utils import CheckMessage
from pyclowder.datasets import download_metadata, get_info, upload_metadata
from terrautils.extractors import TerrarefExtractor, is_latest_file, load_json_file, \
    build_metadata, build_dataset_hierarchy
from terrautils.betydb import add_arguments, get_sites, get_sites_by_latlon, submit_traits, \
    get_site_boundaries
from terrautils.geostreams import create_datapoint_with_dependencies
from terrautils.gdal import clip_raster, centroid_from_geojson
from terrautils.metadata import get_extractor_metadata, get_terraref_metadata

from stereo_rgb import stereo_rgb


logging.basicConfig(format='%(asctime)s %(message)s')

def add_local_arguments(parser):
    # add any additional arguments to parser
    add_arguments(parser)

class CanopyCoverHeight(TerrarefExtractor):
    def __init__(self):
        super(CanopyCoverHeight, self).__init__()

        add_local_arguments(self.parser)

        # parse command line and load default logging configuration
        self.setup(sensor='stereoTop_canopyCover')

        # assign other argumentse
        self.bety_url = self.args.bety_url
        self.bety_key = self.args.bety_key

    def check_message(self, connector, host, secret_key, resource, parameters):
        if resource['name'].find('fullfield') > -1 and re.match("^.*\d+_rgb_.*thumb.tif", resource['name']):
            # Check metadata to verify we have what we need
            md = download_metadata(connector, host, secret_key, resource['parent']['id'])
            if get_extractor_metadata(md, self.extractor_info['name']) and not self.overwrite:
                logging.info("skipping dataset %s; metadata indicates it was already processed" % resource['id'])
                return CheckMessage.ignore
            return CheckMessage.download

        return CheckMessage.ignore

    def process_message(self, connector, host, secret_key, resource, parameters):
        self.start_message()

        tmp_csv = "canopycovertraits.csv"
        csv_file = open(tmp_csv, 'w')
        (fields, traits) = stereo_rgb.get_traits_table()
        csv_file.write(','.join(map(str, fields)) + '\n')

        # Get full list of experiment plots using date as filter
        logging.info(connector)
        logging.info(host)
        logging.info(secret_key)
        logging.info(resource)
        ds_info = get_info(connector, host, secret_key, resource['parent']['id'])
        timestamp = ds_info['name'].split(" - ")[1]
        all_plots = get_site_boundaries(timestamp, city='Maricopa')

        successful_plots = 0
        for plotname in all_plots:
            bounds = all_plots[plotname]

            # Use GeoJSON string to clip full field to this plot
            try:
                (pxarray, geotrans) = clip_raster(resource['local_paths'][0], bounds)
                if len(pxarray.shape) < 3:
                    logging.error("unexpected array shape for %s (%s)" % (plotname, pxarray.shape))
                    continue
<<<<<<< HEAD
                ccVal = stereo_rgb.calculate_canopycover(rollaxis(pxarray,0,3))
=======
                ccVal = ccCore.gen_cc_for_img(rollaxis(pxarray,0,3), 5)
                ccVal *= 100.0 # Make 0-100 instead of 0-1
>>>>>>> 925c1a7f
                successful_plots += 1
                if successful_plots % 10 == 0:
                    logging.info("processed %s/%s plots successfully" % (successful_plots, len(all_plots)))
            except:
                logging.error("error generating cc for %s" % plotname)
                continue

            traits['canopy_cover'] = str(ccVal)
            traits['site'] = plotname
<<<<<<< HEAD
            traits['local_datetime'] = timestamp+"T12-00-00-000"
            trait_list = stereo_rgb.generate_traits_list(traits)
=======
            traits['local_datetime'] = timestamp+"T12:00:00"
            trait_list = ccCore.generate_traits_list(traits)
>>>>>>> 925c1a7f

            csv_file.write(','.join(map(str, trait_list)) + '\n')

            # Prepare and submit datapoint
            centroid_lonlat = json.loads(centroid_from_geojson(bounds))["coordinates"]
            time_fmt = timestamp+"T12:00:00-07:00"
            dpmetadata = {
                "source": host + ("" if host.endswith("/") else "/") + "files/" + resource['id'],
                "canopy_cover": ccVal
            }
            create_datapoint_with_dependencies(connector, host, secret_key, "Canopy Cover",
                                               (centroid_lonlat[1], centroid_lonlat[0]), time_fmt, time_fmt,
                                               dpmetadata, timestamp)

        # submit CSV to BETY
        csv_file.close()
<<<<<<< HEAD
        submit_traits(tmp_csv, self.bety_key)
=======
        submit_traits(tmp_csv, betykey=self.bety_key)
>>>>>>> 925c1a7f

        # Add metadata to original dataset indicating this was run
        ext_meta = build_metadata(host, self.extractor_info, resource['parent']['id'], {
            "plots_processed": successful_plots,
            "plots_skipped": len(all_plots)-successful_plots,
            "betydb_link": "https://terraref.ncsa.illinois.edu/bety/api/beta/variables?name=canopy_cover"
        }, 'dataset')
        upload_metadata(connector, host, secret_key, resource['parent']['id'], ext_meta)

        self.end_message()

if __name__ == "__main__":
    extractor = CanopyCoverHeight()
    extractor.start()<|MERGE_RESOLUTION|>--- conflicted
+++ resolved
@@ -75,12 +75,10 @@
                 if len(pxarray.shape) < 3:
                     logging.error("unexpected array shape for %s (%s)" % (plotname, pxarray.shape))
                     continue
-<<<<<<< HEAD
+
                 ccVal = stereo_rgb.calculate_canopycover(rollaxis(pxarray,0,3))
-=======
-                ccVal = ccCore.gen_cc_for_img(rollaxis(pxarray,0,3), 5)
                 ccVal *= 100.0 # Make 0-100 instead of 0-1
->>>>>>> 925c1a7f
+
                 successful_plots += 1
                 if successful_plots % 10 == 0:
                     logging.info("processed %s/%s plots successfully" % (successful_plots, len(all_plots)))
@@ -90,13 +88,8 @@
 
             traits['canopy_cover'] = str(ccVal)
             traits['site'] = plotname
-<<<<<<< HEAD
-            traits['local_datetime'] = timestamp+"T12-00-00-000"
+            traits['local_datetime'] = timestamp+"T12:00:00"
             trait_list = stereo_rgb.generate_traits_list(traits)
-=======
-            traits['local_datetime'] = timestamp+"T12:00:00"
-            trait_list = ccCore.generate_traits_list(traits)
->>>>>>> 925c1a7f
 
             csv_file.write(','.join(map(str, trait_list)) + '\n')
 
@@ -113,11 +106,7 @@
 
         # submit CSV to BETY
         csv_file.close()
-<<<<<<< HEAD
-        submit_traits(tmp_csv, self.bety_key)
-=======
         submit_traits(tmp_csv, betykey=self.bety_key)
->>>>>>> 925c1a7f
 
         # Add metadata to original dataset indicating this was run
         ext_meta = build_metadata(host, self.extractor_info, resource['parent']['id'], {
